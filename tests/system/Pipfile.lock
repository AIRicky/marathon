--- conflicted
+++ resolved
@@ -1,11 +1,7 @@
 {
     "_meta": {
         "hash": {
-<<<<<<< HEAD
-            "sha256": "8886789c5b142ed00815b77b03c4493b97f765620ff6be35e61bf9295678626b"
-=======
-            "sha256": "228800a5c50eaddcccb263a101a5c02cb094823f62021130359bb1ec73727836"
->>>>>>> 1fd079d8
+            "sha256": "d4e17d2f92c45c21721d92781e01dac6d5424e4ca259baf0b4eb2b5e14551c6c"
         },
         "pipfile-spec": 6,
         "requires": {
@@ -106,17 +102,10 @@
         },
         "certifi": {
             "hashes": [
-<<<<<<< HEAD
-                "sha256:47f9c83ef4c0c621eaef743f133f09fa8a74a9b75f037e8624f83bd1b6626cb7",
-                "sha256:993f830721089fef441cdfeb4b2c8c9df86f0c63239f06bd025a76a7daddb033"
-            ],
-            "version": "==2018.11.29"
-=======
                 "sha256:59b7658e26ca9c7339e00f8f4636cdfe59d34fa37b9b04f6f9e9926b3cece1a5",
                 "sha256:b26104d6835d1f5e49452a26eb2ff87fe7090b89dfcaee5ea2212697e1e1d7ae"
             ],
             "version": "==2019.3.9"
->>>>>>> 1fd079d8
         },
         "cffi": {
             "hashes": [
@@ -188,13 +177,6 @@
                 "sha256:e603aa7bb52e4e8ed4119a58a03b60323918467ef209e6ff9db3ac382e5cf2c6"
             ],
             "version": "==2.6.1"
-<<<<<<< HEAD
-=======
-        },
-        "dcos-launch": {
-            "git": "https://github.com/dcos/dcos-launch.git",
-            "ref": "0aa9eaa1200b8a87a7d07fe4e13d552ef7410a04"
->>>>>>> 1fd079d8
         },
         "dcos-test-utils": {
             "git": "https://github.com/dcos/dcos-test-utils",
@@ -313,8 +295,7 @@
         },
         "pycparser": {
             "hashes": [
-                "sha256:a988718abfad80b6b157acce7bf130a30876d27603738ac39f140993246b25b3",
-                "sha256:e3af61fed7410189708e8180dc0c8e2ff60bf4e615cdb0b11a7b836a6742a765"
+                "sha256:a988718abfad80b6b157acce7bf130a30876d27603738ac39f140993246b25b3"
             ],
             "version": "==2.19"
         },
@@ -391,31 +372,15 @@
             "hashes": [
                 "sha256:502a824f31acdacb3a35b6690b5fbf0bc41d63a24a45c4004352b0242707598e",
                 "sha256:7bf2a778576d825600030a110f3c0e3e8edc51dfaafe1c146e39a2027784957b"
-<<<<<<< HEAD
-=======
             ],
             "version": "==2.21.0"
         },
-        "retrying": {
-            "hashes": [
-                "sha256:08c039560a6da2fe4f2c426d0766e284d3b736e355f8dd24b37367b0bb41973b"
->>>>>>> 1fd079d8
-            ],
-            "version": "==2.21.0"
-        },
         "scp": {
             "hashes": [
-<<<<<<< HEAD
-                "sha256:1b7fd4d7e9e966542ed64a9716de7846d8a49efc5e0923e233c391119e6207b1",
-                "sha256:cfcc275c249ae59480f88fa55c4bd7795ce8b48d3a9b8fd635d82958084b4124"
-            ],
-            "version": "==0.13.0"
-=======
                 "sha256:26c0bbc7ea29c30ec096ae67b0afa7a6b7c557b2ce8f740109ee72a0d52af7d1",
                 "sha256:ef9d6e67c0331485d3db146bf9ee9baff8a48f3eb0e6c08276a8584b13bf34b3"
             ],
             "version": "==0.13.2"
->>>>>>> 1fd079d8
         },
         "six": {
             "hashes": [
