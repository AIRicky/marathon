package mesosphere.marathon
package api

import mesosphere.UnitTest
import mesosphere.marathon.api.v2.GroupNormalization
import mesosphere.marathon.core.election.ElectionService
import mesosphere.marathon.core.group.GroupManager
import mesosphere.marathon.core.pod.{BridgeNetwork, ContainerNetwork}
import mesosphere.marathon.plugin.auth.Identity
import mesosphere.marathon.raml.{App, GroupUpdate, Network, NetworkMode}
import mesosphere.marathon.state._
import mesosphere.marathon.test.GroupCreation
import mesosphere.marathon.state.PathId._

import scala.collection.immutable.Seq
import scala.concurrent.{ExecutionContext, Future}

class GroupApiServiceTest extends UnitTest with GroupCreation {
  implicit val identity: Identity = new Identity {}
  val noEnabledFeatures = AllConf.withTestConfig()

  "revert a version if version is provided" in {
    Given("Group manager with the group version")
    val groupManager = mock[GroupManager]
    val groupId = PathId.root
    val version = Timestamp.now()
    val groupWithOlderVersion = createGroup(groupId, version = version)
    groupManager.group(groupId, version).returns(Future.successful(Some(groupWithOlderVersion)))
    val f = Fixture(groupManager = groupManager)
    When("Calling update with version provided")
    val updatedGroup = f.groupApiService.updateGroup(
      createRootGroup(),
      PathId.root,
      GroupUpdate(version = Some(version.toOffsetDateTime)),
      version).futureValue

    Then("Group of the provided version will be returned")
    updatedGroup.group(groupId) should be (Some(groupWithOlderVersion))
  }

  "reverting to non-existing version throws exception" in {
    Given("Group manager with no group of required version")
    val groupManager = mock[GroupManager]
    val groupId = PathId.root
    val version = Timestamp.now
    groupManager.group(groupId, version).returns(Future.successful(None))
    val f = Fixture(groupManager = groupManager)

    When("Calling update with version provided")
    Then("Exception will be thrown")
    val ex = f.groupApiService.updateGroup(
      createRootGroup(),
      PathId.root,
      GroupUpdate(version = Some(version.toOffsetDateTime)),
      version).failed.futureValue
    ex shouldBe an[IllegalArgumentException]
  }

  "scale when scaleBy provided" in {
    Given("Initialized service with root group and one app")
    val f = Fixture()
    val app = AppDefinition("/app".toAbsolutePath, cmd = Some("cmd"), networks = Seq(ContainerNetwork("foo")), role = "*")
    val originalInstancesCount = app.instances
    val rootGroup = createRootGroup(apps = Map(
      "/app".toAbsolutePath -> app
    ))
    When("Calling update with scaleBy")
    val updatedGroup = f.groupApiService.updateGroup(
      rootGroup,
      PathId.root,
      GroupUpdate(scaleBy = Some(2)),
      Timestamp.now()).futureValue

    Then("Group apps will be scaled by the given amount")
    updatedGroup.apps(app.id).instances should be (originalInstancesCount * 2)
  }

  "update the group if version as well as scaleBy not provided" in {
    Given("Group manager with the group version")
    val groupManager = mock[GroupManager]
    val groupId = PathId.root
    val newVersion = Timestamp.now()
    val existingGroup = createGroup(groupId, version = newVersion)
    groupManager.group(groupId).returns(Some(existingGroup))
    val f = Fixture(groupManager = groupManager)
    When("Calling update with new apps being added to a group")
    val update = GroupUpdate(apps = Some(Set(App("/app", role = Some(ResourceRole.Unreserved), networks = Seq(Network(mode = NetworkMode.ContainerBridge))))))
<<<<<<< HEAD
    val rootGroup = createRootGroup()
    val normalizedUpdate = GroupNormalization.updateNormalization(noEnabledFeatures, PathId.empty, rootGroup).normalized(update)
    val updatedGroup = f.groupApiService.updateGroup(
      rootGroup,
      PathId.empty,
=======
    val normalizedUpdate = GroupNormalization.updateNormalization(noEnabledFeatures, PathId.root).normalized(update)
    val updatedGroup = f.groupApiService.updateGroup(
      createRootGroup(),
      PathId.root,
>>>>>>> 89c47455
      normalizedUpdate,
      newVersion).futureValue

    Then("Group will contain those apps after an update")
    updatedGroup.apps(PathId("/app")) should be (AppDefinition("/app".toAbsolutePath, networks = Seq(BridgeNetwork()), versionInfo = VersionInfo.OnlyVersion(newVersion), role = "*"))
  }

  case class Fixture(
      authenticated: Boolean = true,
      authorized: Boolean = true,
      authFn: Any => Boolean = _ => true,
      groupManager: GroupManager = mock[GroupManager]) {
    val authFixture = new TestAuthFixture()
    authFixture.authenticated = authenticated
    authFixture.authorized = authorized
    authFixture.authFn = authFn

    val electionService = mock[ElectionService]
    electionService.isLeader returns true

    implicit val authenticator = authFixture.auth
    implicit val ec = ExecutionContext.Implicits.global

    val groupApiService = new GroupApiService(groupManager)
  }
}<|MERGE_RESOLUTION|>--- conflicted
+++ resolved
@@ -85,18 +85,11 @@
     val f = Fixture(groupManager = groupManager)
     When("Calling update with new apps being added to a group")
     val update = GroupUpdate(apps = Some(Set(App("/app", role = Some(ResourceRole.Unreserved), networks = Seq(Network(mode = NetworkMode.ContainerBridge))))))
-<<<<<<< HEAD
     val rootGroup = createRootGroup()
-    val normalizedUpdate = GroupNormalization.updateNormalization(noEnabledFeatures, PathId.empty, rootGroup).normalized(update)
+    val normalizedUpdate = GroupNormalization.updateNormalization(noEnabledFeatures, PathId.root, rootGroup).normalized(update)
     val updatedGroup = f.groupApiService.updateGroup(
       rootGroup,
-      PathId.empty,
-=======
-    val normalizedUpdate = GroupNormalization.updateNormalization(noEnabledFeatures, PathId.root).normalized(update)
-    val updatedGroup = f.groupApiService.updateGroup(
-      createRootGroup(),
       PathId.root,
->>>>>>> 89c47455
       normalizedUpdate,
       newVersion).futureValue
 
