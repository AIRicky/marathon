--- conflicted
+++ resolved
@@ -187,7 +187,6 @@
     Done
   }
 
-<<<<<<< HEAD
   override def patchRoot(change: RootGroup => RootGroup): Future[Done] = {
     val from = rootGroup()
     async {
@@ -198,10 +197,7 @@
     }
   }
 
-  override def invalidateGroupCache(): Future[Done] = async {
-=======
   override def invalidateAndRefreshGroupCache(): Future[Done] = async {
->>>>>>> 311ee50c
     root := None
 
     // propagation of reset group caches on repository is needed,
